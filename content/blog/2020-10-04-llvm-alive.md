+++
title="Provably Correct Peephole Optimizations with Alive"
+++

## Contributions

This paper introduces Alive, a Domain-Specific Language designed for conveniently verifying LLVM optimizations. The Alive language provides a framework for encoding LLVM transformations of compiled code. The implementation uses a transformation encoding to generate preconditions and correctness conditions expressed in terms of predicates, which may then be automatically verified by an SMT solver. The result is a verified LLVM optimization in Alive, which also provides a tool for extracting the optimization into C++ code. As an additional feature, the language supports built-in predicates which are implemented by dataflow analysis.

The main difficulty with verifying LLVM opmtimizations is that the source code may have undefined behaviors. For this reason, much of the interesting design decision for Alive are related to handling undefined behavior. In principle, Alive is intended to check that optimizations are *refining*, that is, that the set of behaviors of the target code is included in the set of behaviors of the source.

After introducing Aive, the paper turns toward more technical concerns. In particular, it proves two versions of a soundness theorem for Alive's verification method--it first considers the language without memory and pointer concerns, then re-introduces pointer arithmetic. The theorem in essence states that if the Alive back-end accepts a given optimization, then the code transformation is semantics-refining.

<<<<<<< HEAD
## Detailed Summary

At a high-level, the process of verifying a peephole optimization in Alive is as follows:

1. Specify the transformation in Alive's domain-specific language (DSL).
2. Alive discharges SMT formulas that encode the semantics of LLVM operations and datatypes.
3. The formulas from step 2 are used as verification conditions and passed to an SMT solver.
3. SMT solver either verifies the optimization as valid or returns a counterexample showing why the optimization is wrong.
4. (Optional step) If optimization is correct, Alive synthesizes C++ code that can then generate the relevant optimization to optimize LLVM code.

### Alive's DSL

Optimizations in Alive are written as a transformation from a source (left hand side) to a target (right hand side). An example optimization is given below.

```
Pre: C1 & C2 == 0 && MaskedValueIsZero(%V, ∼C1)
%t0 = or   %B,  %V
%t1 = and %t0,  C1
%t2 = and  %B,  C2
%R  = or  %t1, %t2
=>
%R  = and %t0, (C1 | C2)
```

Here the left hand side is everything before the `=>` and the right hand side is everything after. The DSL abstracts LLVN semantics: anything beginning with a capital C is a constant, the pattern %t[num] are temporary registers and the lack of data-types indicates that this transformation is valid for all LLVM datatypes. The keyword `Pre:` allows the user of the DSL to specify a pre-condition which abstracts the results that an LLVM compiler may infer from dataflow analyses before applying a transformation. These predicates are hard-coded into Alive.

### Correctness of Optimizations

The goal of Alive is to prove that a target optimization refines the behavior of a source program under the presence of undefined behavior.  Undefined behavior is the result of the assumptions a compiler makes about certain instructions of a program. When an instruction with undefined behavior is used then the compiler may replace it with an arbitrary sequence of instructions or assume that such undefined behavior never occurs. For example, in `C` the instruction `x + 1 > x` can be replaced with `true` (i.e. any value `!= 0`) as signed overflow is undefined behavior.

*A compiler should never introduce new behavior when there is no undefined behavior but can produce new results in the presence of undefined behavior.*

A nice summary of Alive and a discussion on undefined behavior can be foundin this [blog post](alive-blog) by the authors of the paper.

#### undef and poison

In LLVM there are three types of undefined behavior. The first arises from the keyword `undef`. `undef` in LLVM represents any value (given a specific width) each time it is read from. For example, in the program

```
%z = xor i8 undef, undef
```

`%z` can be any value in the range `{0, ..., 255}` as we are taking the xor of any two 8-bit values. A more interesting example is

```
%z = or i8 1, undef
```

where the value of `%z` becomes any odd integer in the range `{0, ..., 255}`. `undef` allows the compiler to aggresively optimize a program as LLVM [makes the assumption](undef-val) that whenever an `undef` is seen "the program is well-defined no matter what value is used."

`poison` values are distinct from `udef` values as they are used to indicate that "a side-effect-free instruction has a condition that produces undefined behavior." There is no way to explicitly indicate that a value is `poison` in LLVM. As an example, the LLVM instruction 

```
%r = shl nsw %x, log2(C1)
```

causes `%r` to be a `poison` value as the left shift might cause `%x` to go from a positive value to a negative one. If the value of `%r` were to be used in an instruction with side-effects, such as memory stores, then we get true undefined behavior. Furthermore, `poison` values will taint any subsequent dependent instructions meaning `poison` is propagated throughout a program. `poison` values are deferred undefined behaviors and can only be identified through careful analyses.

Finally, instruction attributes allow the compiler to make assumptions about certain instructions. For example, `nsw` means "no signed wrap" which makes signed overflow undefined allowing us to perform the optimization where `x + 1 > x` replaced with `true`.

### Refinement

By considering the types of undefined behavior in LLVM, the authors define what valid refinements of programs are. If there is an `undef` value then an optimization must produce a value that is subset of the `undef` value produced by the source as `undef` represents a set of possible values. Similarly, if the source program has a `poison` value then the target program may have a `poison` value but a target instruction cannot create `poison` values when there were none in the source program. So, the authors use the intuition that compilers should not introduce new undefined behavior to generate SMT formulas that capture the following correctness criteria:

> (1) the target is defined when the source is defined,
> (2) the target is poison-free when the source is poison-free, and
> (3) the source and the target produce the same result when the source is defined and poison-free.

The SMT formulas generated by Alive encode all possible types for the instructions in the source and target programs and also encode `undef`, `poison` and instruction attributes to model undefined behavior.

### Example

The optimization of replacing `(X << C1) / C2 ` with `X / (C2 >> C1)` whenever `C2 is a multiple of C1` can be written in Alive as follows

```
Pre: C2 % (1<<C1) == 0
%s = shl nsw i4 %X, C1
%r = sdiv %s, C2
  =>
%r = sdiv %X, (C2 / (1 << C1))
```

This optimization does not refine the source program when `C1 = width(C1) - 1` as `X << C1` may overflow. This is not obvious to see so Alive produces the following output 

```
ERROR: Mismatch in values of i4 %r

Example:
%X i4 = 15 (0xf)
C1 i4 = 3 (0x3)
C2 i4 = 8 (0x8)
%s i4 = 8 (0x8)
Source value: 1 (0x1)
Target value: 15 (0xf)
```

which gives a counterexample for `4`-bit unsigned integers. Here, the issue is that the optimization causes the target to produce a different result for a specific input that causes no undefined behavior in the source program. Note that the source program uses `nsw` to indicate that signed overflow is undefined behavior but assumes that unsigned overflow is not undefined behavior. This is why the counterexample produced by Alive uses unsigned integers.

The authors of alive opened a [bug report](pr21245) and a fix was accepted where the pre-condition of the optimization was strengthened to 

```
Pre: C2 % (1<<C1) == 0 && C1 != width(C1)-1
```

=======
>>>>>>> a53baeca
## Alive's Impact

At the time of publication, Alive's authors manually translated 334 LLVM peephole optimizations (InstCombine) to Alive out of a possible 1028 instructions, meaning 694 were not processed for verification. Out of the translated optimizations, the authors found 8 bugs where the most uncommon bug was due to the introduction of undefined behavior. The authors state that most of the time Alive runs in a few seconds while for instructions with multiplication and division it "can take several hours or longer to verify the larger bit-widths" as most SMT solvers struggle with such inputs. The remaining optimizations could not be translated as they include instructions that were not supported by Alive at the time.

In addition to verifying existing optimizations, the authors also created a LLVM+Alive version of the LLVM compiler where the optimization verified by Alive were replaced by the C++ code generated by Alive. On average, code generated by LLVM+Alive was 3% slower than LLVM's -O3 (the most aggressive optimization option) despite covering a fraction of the optimization LLVM offers.

Interestingly, the authors also recorded the number of LLVM optimizations that were used when testing LLVM+Alive on the SPEC benchmark. Optimizations covered by Alive were used 87000 times and only a small number of optimizations were used. 159 of the 334 were used in some way and the top ten of those optimizations account for almost 70% of the total invocations. The figure given in the paper is shown below.

![fig9](alive-fig9.png)

The authors also state the following in the introduction.

> [...] we have prevented dozens of bugs from getting into LLVM by monitoring the various InstCombine patches as they were committed to the LLVM subversion repository. Several LLVM developers are currently using the Alive prototype to check their InstCombine transformations.
>

### Alive2 (Detour)

Following this work, Alive's authors have improved on Alive in multiple ways including [floating-point support](alive-fp), a precondition [inference](alive-infer) tool for optimization and the formalization of Alive, called [AliveInLean](alive-lean), in the [Lean](lean) theorem prover (this work assumes that "proof obligations are correctly discharged by an SMT solver"). Most recently, the authors of Alive have switched Alive to [maintenance mode](alive-git) and introduced a newer version of Alive, called [Alive2](alive2-git). A nice introduction to Alive2 can be found in a series of blog posts ([1](alive2-blog1), [2](alive2-blog2), [3](alive2-blog3)). Alive2 supports regular LLVM code in addition to the DSL of Alive along with bidirectional verification (the => of Alive can be replaced with <=>). So far, Alive2 has found 58 total [bugs](alive2-bugs) in LLVM & [Z3](z3).

### Contributions to LLVM (Detour)

Some of the authors of this paper (everyone except Santosh Nagarakatte) have pushed for the [removal of undef](remove-undef-llvm) from LLVM and introduce a new construct they call freeze. freeze was [added](freeze-twitter) to [LLVM](freeze-llvm) but undef was not removed.

The most interesting aspect for this work is Regher's blog post on why (undefined behavior is not always unsafe programming)[undef!=unsafe]. In LLVM, the [undef](undef-val) is used to indicate that "the program is well-defined no matter what value is used" which gives an optimizer the freedom to optimize the program. Regher argues that undefined behavior at the programmer visible abstractions level allows for more efficient programs and simpler compilers at the cost of program correctness. On the other hand, undef in LLVM "is an internal design choice" that need not be visible for the programmer to allow for better optimizations. If error-checking can be done at the higher-level and we can conclude that a program does not need such checks, then undef can be inserted into code at the LLVM level which then means these error checks can be factored out and more optimizations can be applied. 

In general, computer science education considers undefined behavior a harmful concept. However, we also contend with the fact that undefined behavior might be required for aggressive optimizations and speculative execution. Alive seems to take a third route as articulated in Regher's blog post and documented in the LLVM documentation: undefined behavior is ok as long as it "refines' ' the original (source) program in some way.

> Undefined behavior is the result of a design decision: the refusal to systematically trap program errors at one particular level of a system. The responsibility for avoiding these errors is delegated to a higher level of abstraction.
> ...
> The essence of undefined behavior is the freedom to avoid a forced coupling between error checks and unsafe operations.

## Analysis

This paper's task is no simple one--it endeavors to introduce a brand-new DSL. It must therefore motivate the need for a new language, develop the language design and implementation process, present meta-theoretic properties about the language semantics, and provide a compelling evaluation of the language's initial/potential impact. Indeed, the authors are mostly successful in each of these tasks.

The paper's strongest points are the expository method for the language features and meta-theoretic results. It tells a compelling and accessible story about the statement and proof of the soundness result, and motivates each distinct language feature persuasively. The only difficulty is with accessibilty in the presentation of the language. This section can be rather difficult to understand without a solid background in LLVM, which causes the DSL part of the paper to lose impact with broader audiences. Of course, it is not in the scope of the paper to provide such a background, and for this reason it is not a cricital flaw.

The evaluation section is underwhelming yet promising. While the numbers may appear disappointing at first glance, it does serve as a proof of concept that the Alive verification tool can effectively eliminate bugs in real programs. Of course, it is also the case that at the time of this paper's publication, only a small portion of LLVM optimizations had been encoded in the Alive framework. As cited above, this has improved significantly in later stages of the project. Also, it is important to note that the tool already had several users at the time of publication, which is rare for an academic project.

The paper's greatest shortcoming is with regard to motivation. Both the concept of verifying LLVM optimizations and the need for a new DSL are essentially taken for granted, and the paper moves right into the technical details. This is not a serious error in many cases since the target audience may be well-informed and familiar with these motivations already. Indeed, the need for verification seems to be in high demand considering the Alive users. However, the need for a new DSL was perhaps a small blunder considering that the project eventually moved away from a new language and focused on verifying tranformations directly from the source language. In general, there is a high threshold for needing to design a whole new programming language, and it seems that this threshold was not met in the case of this verification tool

[alive-blog]: https://blog.regehr.org/archives/1170
[alive-fp]: https://link.springer.com/chapter/10.1007/978-3-662-53413-7_16
[alive-infer]: https://dl.acm.org/doi/abs/10.1145/3062341.3062372
[alive-practical]: https://dl-acm-org.proxy.library.cornell.edu/doi/abs/10.1145/3166064
[alive-lean]: https://link.springer.com/chapter/10.1007/978-3-030-25543-5_25
[lean]: https://leanprover.github.io
[alive-git]: https://github.com/nunoplopes/alive
[alive2-git]: https://github.com/AliveToolkit/alive2
[alive2-blog1]: https://blog.regehr.org/archives/1722
[alive2-blog2]: https://blog.regehr.org/archives/1737
[alive2-blog3]: https://blog.regehr.org/archives/1837
[alive2-bugs]: https://github.com/AliveToolkit/alive2/blob/master/BugList.md
[z3]: https://github.com/Z3Prover/z3
[remove-undef-llvm]: https://lists.llvm.org/pipermail/llvm-dev/2016-October/106182.html
[freeze-twitter]: https://twitter.com/johnregehr/status/1191765816422760448?lang=en
[freeze-llvm]: https://github.com/llvm/llvm-project/commit/58acbce3def63a207b8f5a69318a9966
[taming-undef-behav]: https://dl.acm.org/doi/abs/10.1145/3140587.3062343
[undef!=unsafe]: https://blog.regehr.org/archives/1467
[undef-val]: http://llvm.org/docs/LangRef.html#undefined-values
[pr21245]: https://bugs.llvm.org/show_bug.cgi?id=21245<|MERGE_RESOLUTION|>--- conflicted
+++ resolved
@@ -10,7 +10,6 @@
 
 After introducing Aive, the paper turns toward more technical concerns. In particular, it proves two versions of a soundness theorem for Alive's verification method--it first considers the language without memory and pointer concerns, then re-introduces pointer arithmetic. The theorem in essence states that if the Alive back-end accepts a given optimization, then the code transformation is semantics-refining.
 
-<<<<<<< HEAD
 ## Detailed Summary
 
 At a high-level, the process of verifying a peephole optimization in Alive is as follows:
@@ -115,8 +114,6 @@
 Pre: C2 % (1<<C1) == 0 && C1 != width(C1)-1
 ```
 
-=======
->>>>>>> a53baeca
 ## Alive's Impact
 
 At the time of publication, Alive's authors manually translated 334 LLVM peephole optimizations (InstCombine) to Alive out of a possible 1028 instructions, meaning 694 were not processed for verification. Out of the translated optimizations, the authors found 8 bugs where the most uncommon bug was due to the introduction of undefined behavior. The authors state that most of the time Alive runs in a few seconds while for instructions with multiplication and division it "can take several hours or longer to verify the larger bit-widths" as most SMT solvers struggle with such inputs. The remaining optimizations could not be translated as they include instructions that were not supported by Alive at the time.
