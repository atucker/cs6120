+++
title = "Function calls in Bril"
extra.authors = { "Alexa VanHattum" = "https://cs.cornell.edu/~avh", "Gregory Yauney" = "" }
extra.bio = """
  [Alexa VanHattum](https://cs.cornell.edu/~avh) [[TODO]]

  [Gregory Yauney](https://cs.cornell.edu/~gyauney) [[TODO]]
"""
+++

## Function calls in Bril
In this post, we will describe our experience extending [Bril][] (the Big Red Intermediate Language) to include function calls. 
In addition, we share how we tested our implementation with both targeted manual tests and automated property-based testing (a la [QuickCheck][]) with [Hypothesis][].

[bril]: https://github.com/sampsyo/bril/blob/master/README.md
[quickcheck]: http://hackage.haskell.org/package/QuickCheck
[hypothesis]: https://hypothesis.works

### Why did Bril need function calls?

Bril is a simple language that [Adrian][] designed to be a playground for building compiler extensions and optimizations. 
While out-of-the-box Bril supports programs with multiple functions, the initial implementation lacked an instruction to actually _call_ one function from another. 
In service of this course's journey toward successively more fun compiler hacking, we set out to rectify this \"oversight\". 

The Bril ecosystem is centered around a JSON-based intermediate language that represents functions, labels, and instructions.
In addition, Bril includes two _front-ends_ to make for a more ergonomic programming experience—users can compile from either a more concise text-based syntax or a restricted subset of TypeScript.
For our project, we decided to focus our scope on simple function calls (without first-class functions) in favor of updating the full Bril stack.

[adrian]: https://www.cs.cornell.edu/~asampson/

## What we did

### Surface syntax for calls and fully-fledged function definitions in Bril and typescript

Bril now supports function definitions:
```
<ReturnType> <name>(<arg_1> : <type_1>, ..., <arg_n> : <type_n>) { <instructions> };
```

Where:
- `<ReturnType>`: The return type of a function must be `void` or one of the currently recognized Bril types: `int` or `bool`.
- `<name>`: The function's name is a string that can consist of letters, numbers, and underscores. It cannot begin with a number.
- `<arg_i> : <type_i>`: Each argument name must be paired with a Bril type.
- `<instructions>`: This is a sequence of Bril instructions.

Bril now supports two kinds of `call`s, those that produce a value (value operation), and those that do not (effect operation):
```
var <name> : <type>  = call <name>(<args>);
call <name>(<args>);
```

For backwards compatibility, functions can still be declared without return types and arguments, as in `tests/ts/br.bril`. 
Such functions are assumed to have a return type of void.

### Extended JSON representation

We extended the JSON representation of Bril functions to account for a function's arguments and return type. Every `Function` object still has a name and a list of instructions. 

```
{ "name": "<string>", "instrs": [<Instruction>, ...], "args": [<Argument>, ...], "type": <Type>}
```

A function can take no arguments, in which case the \"args\" field contains the empty list.
The return type, represented by the \"type\" field, is not required. A function that does not return anything (giving it the return type `void`) does not contain the \"type\" field.

An `Argument` JSON object contains the argument's name and type:

```
{"name": "<string>", "type": <Type>}
```



The JSON Bril program object remains unchanged as a list of functions.

### Compile to JSON (Bril IR)

### Interpretation (in `brili.ts`)


### Design decisions

1. implicitly represent stack with recursive interpreter calls
2. no first-order functions
3. backwards compatibility
	- typescript implicit main
4. calls can be effectful or non-effectful (call is its own 'kind' of instruction)
5. TODO: multiple functions
6. arguments for main: feed to brili (what adrian said, no argv/-c)
	- main doesn't return an exit code
7. Interpreter should not fail with implementation-specific errors (added custom exceptions)

### Hardest parts

0. touching the whole stack (both frontends, json representation, interpreter, test framework)
1. typescript ast
2. generating reasonable programs in hypothesis

## Evaluating our contribution

To convince ourselves that we'd actually made a useful contribution to Bril, we wanted to rigorously test our changes. 
Our evaluation was two-fold: (1) manual testing at multiple abstraction levels (JSON, text-based Bril, and TypeScript), and (2) automated property-based testing to try and cover classes of errors we may not have anticipated. In order to support these lofting testings goals, we also had to make several tooling changes.

### Tooling changes for testing

As we developed our implementation, we built up a  bevy of small Bril programs that we expected to trigger certain classes of errors.
However, the check-expect-style testing framework Bril employs, [Turnt][], did not support tests that were expected to fail.
We [extended][] Turnt to check both standard error and program exit codes in order to test invalid Bril programs. 

Turnt relies on C-style comments to configure settings on a per-test basis, so we also extended the Bril text-baseded surface syntax to support comments of the form `\\ <comment>`. 

Finally, in order for automated testing to be useful, we needed to distinguish between expected errors on invalid Bril programs and implementation flaws. 
We thus added a named exception to Bril's interpreter with an custom exit code, removing all string-based `throw` calls.

[turnt]: https://github.com/cucapra/turnt 
[functionality]: https://github.com/cucapra/turnt/issues/6

### Bugs we found with manual testing

Manual testing uncovered several significant bugs. 

When we were fairly confident we had finished our implementation (hah), we wrote a quick recursive factorial implemention in the TypeScript frontend:

```
function fac(x : number) : number {
    if (x <= 1) return 1;
    var result = x * fac(x - 1);
    return result; 
}
```

<<<<<<< HEAD
Surprisingly, this test failed - we had forgotten that in TypeScript, function calls could be nested subexpressions! Our implementation expected functions that did not return void to be stored directly into variables. We did not have to worry about this in text-based Bril because operations can only take variables as their arguments.
=======
Surprisingly, this test failed to compile to Bril—we had forgotten that in TypeScript, function calls could be nested subexpressions! Our implementation expected functions that did not return void to be stored directly into variables. 
>>>>>>> 61c2dab5

Testing `void` functions revealed that the TypeScript compiler was expecting only annotated function types of `number` and `boolean`.
Though the legacy syntax for defining a `void` function&mdash;without any type annotation&mdash;compiled fine, the test showed that we had to add a check for an explicit `void` return type.

We also found a bug arising from the nondeterminism of Lark, the Python parser; constant operations were occasionally parsed as value operations. This was fixed with a simple upgrade to the most recent version of Lark.

Finally, we found a bug in the original TypeScript compiler (`ts2bril.ts`) while manually testing the argument type error messages of our function implementation (TODO link Bril issue).
Hopefully we can fix this soon!
The compiler hits an unexpected error when encountering a boolean variable declaration (with or without the type annotation):

```
var x : boolean = true;
```

### Automated property-based testing with Hypothesis

1. no error-checking of "true" vs. True in `bril2txt`
2. reading generated programs made us realize we don't check for function name collisions (hopefully, can hit this!)

## Next steps

1. explicit program stack
2. first-order/anonymous functions
3. integrating with a static type checker, which would let us remove dynamic function call type checking
4. TS main arguments and return code











<|MERGE_RESOLUTION|>--- conflicted
+++ resolved
@@ -129,11 +129,7 @@
 }
 ```
 
-<<<<<<< HEAD
 Surprisingly, this test failed - we had forgotten that in TypeScript, function calls could be nested subexpressions! Our implementation expected functions that did not return void to be stored directly into variables. We did not have to worry about this in text-based Bril because operations can only take variables as their arguments.
-=======
-Surprisingly, this test failed to compile to Bril—we had forgotten that in TypeScript, function calls could be nested subexpressions! Our implementation expected functions that did not return void to be stored directly into variables. 
->>>>>>> 61c2dab5
 
 Testing `void` functions revealed that the TypeScript compiler was expecting only annotated function types of `number` and `boolean`.
 Though the legacy syntax for defining a `void` function&mdash;without any type annotation&mdash;compiled fine, the test showed that we had to add a check for an explicit `void` return type.
