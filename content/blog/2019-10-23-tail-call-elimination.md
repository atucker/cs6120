+++
<<<<<<< HEAD
title = "Tail Call Elimination"
extra.bio = """
=======
title = "Type Inference for Bril"
[extra]
bio = """
>>>>>>> 4d2bdbdb
  Christopher Roman is a second semester MEng student in computer science. He is interested in compilers and distributed systems. He is also the best [Melee](https://en.wikipedia.org/wiki/Super_Smash_Bros._Melee) player at Cornell. :)
"""
[[extra.authors]]
name = "Christopher Roman"
+++

## Overview
The goal of this project is to implement tail call elimination in Bril. A tail
call is a call to a function whose value is immediately returned. For example,
`return foo()` is a tail call. Whenever we have a tail call in our Bril program,
we do not need to create a new stack frame for it. We can simply "overwrite"
the current stack frame since won't need any of the values in the frame anymore.
This is crucial for programming languages that use *tail recursion* as a
programming idiom (e.g., OCaml, Haskell, etc.). Consider the following (somewhat
contrived) TypeScript program:
```
function loop(n: number) {
  if (n == 0) {
    return 0;
  } else {
    return loop(n-1);
  }
}
```
This function simply loops `n` times, but does so in a functional way. Without
tail call elimination, programs like this would stack overflow with large values
of `n`. For languages that depend on this idiom, this is unacceptable.

## Design
The base Bril language is not rich enough to express tail call elimination, or
even function calls in general. To enrich the language, we can make Bril more
closely resemble something like x86 assembly. Intuitively, all Bril variables
implictly live on the stack. To pass arguments in a function call, we must
explicitly push them onto the stack. This is akin to pushing values on the stack
in assembly. When a function returns, those arguments are implictly popped off the stack.
Additionally, the return value of the function is obtained using a special
keyword that is akin to getting the return value from `rax` according to the
[System V Calling Conventions](https://en.wikipedia.org/wiki/X86_calling_conventions#x86-64_calling_conventions).

Importantly, we need the capability to jump to other functions, rather than just
labels in the current function. This way, if we have a tail call, then we can jump to
the beginning of the callee instead of creating a new stack frame. This is [how
tail call elimination is implemented](https://www.cs.cornell.edu/courses/cs4120/2019sp/lectures/34functional/lec34-sp19.pdf?1556325712)
in x86 assembly.

We have to modify the grammar to support features like pushing onto the stack
and defining functions, then update the interpreter. Thanks to the work done by
Alexa and Greg for [Project 1](https://github.com/sampsyo/bril/pull/16), these
changes were much easier for me to make.

## Implementation

### Modifying the Grammar
The first step is to modify the grammar to support function declarations with
arguments and return types, as well as support the various new value/effect
operations. Functions look as follows:
```
int foo(x: int, b: bool) {
  print x;
  print b;
  ...
}
```
Functions must specify a return type, a name, and a potentially empty list of
typed arguments.

Here are the new effect operations and their semantics:
- `push arg1 ... argn`: push arguments to the stack, which can be used by the
first function to be `call`'d after this instruction.
- `call foo`: starts executing instructions defined by the function `foo`.

Here are the new value operations and their semantics:
- `retval`: Retrieve the return value of the previous function call, e.g.
```
...
call foo
r: int = retval;
```
Here, if `foo` returned 0, then `r` would have the value 0.

### Extending the Interpreter
The interpreter needed to be extended to implement the above semantics. To model
a stack frame, I explicitly keep track of the program counter (i.e., which
instruction is being interpreted), the name of the current function, and an
environment. I made this explicit because it made jumping to other functions
easier to implement. The interpreter simply tries to evaluate the frame at the
top of the stack until the stack is empty.

Arguments that are `push`ed stay on the current stack frame. Once a `call` is
made, we create a new stack frame. Note that the names of the `push`ed arguments
don't necessarily match those declared by the function, so we need to map the
function's arguments to the values of the `push`ed arguments.

To return a value, a special variable name is set in the environment in the
previous stack frame so it can be retrieved by the caller using `retval`.

### Extending the TypeScript Frontend
For the majority of this, I referred to [Alexa and Greg's implementation](https://github.com/sampsyo/bril/pull/16).
There were some differences however because I have separate instructions for
passing arguments to a function. So, whenever a function call was found in the
AST, the arguments needed to be converted to Bril instructions first, then those
would be used in a `push`. Additionally, a `retval` would need to be created
afterwards if the result of the function call would be used.

### Identifying and Eliminating Tail Calls
The simple definition of a *tail call* would be an immediate return of a call
to a function. The translation from the TypeScript frontend of something like
```
return foo(n)
```
to Bril would be
```
push n
call foo
v: int = retval;
ret v
```
Thus we just need to look for `call`s that are immediately and optionally
followed by `retval`, and immediately followed by a `ret`.

This doesn't take into account more complex cases where there isn't an explicit
return of a function call, but the value returned comes from a call to the
same function from different branches. For example:
```
function foo(n: number): number {
  ...
  if (b) {
    result = foo(n-1);
  } else {
    result = foo(n-2);
  }
  return result;
}
```

To do this, we first do a global copy propagation. The dataflow analysis for
copy propagation that I used can be found [here](http://www.csd.uwo.ca/~moreno/CS447/Lectures/CodeOptimization.html/node8.html).
Then, for a value `v` that is `return`ed, we search backwards through the CFG until we find a `retval` that
corresponds to `v`, and make sure that it has not been modified along any of
these backwards paths, and the `reval` comes from a call to the same function.
In the above example, the corresponding Bril code looks something as follows:
```
then.6:
  ...
  call foo;
  v17: int = retval ;
  result: int = id v17;
  jmp endif.6;
else.6:
  ...
  call foo;
  v21: int = retval ;
  result: int = id v21;
endif.6:
  v22: int = id result;
  ret v22;
```
After copy propagation, it looks like this:
```
then.6:
  ...
  call foo;
  result: int = retval;
  jmp endif.6;
else.6:
  ...
  call foo;
  result: int = retval;
endif.6:
  ret result;
```

Then we can analyze the CFG backwards to see that indeed we can replace
the calls with `jmp` instructions.
```
then.6:
  ...
  jmp foo;
  jmp endif.6;
else.6:
  ...
  jmp foo;
endif.6:
  ret result;
```
Note that the extra instructions can simply be removed by a DCE pass, so we don't
worry about that.

*Unfortunately, I couldn't get this to work properly because my copy propagation
pass had bugs.*

## Evaluation
To evaluate that the tail call elimination is working and actually gives us an
improvement, we benchmark some recursive functions that use tail recursion, and
show the difference in execution time and memory usage between an optimized and
unoptimized Bril program.

The table entries show how much change was observed, as a percentage, by doing
tail call elimination (TCE). For example, an entry of -10% means the optimized program
used 10% less memory/time than the unoptimized program. An `X` means that the output of the program was too
big to handle. `n` is the argument passed to the recursive function.
`loop` is a Bril program that simply loops `n` times using recursion. `factorial`
is a tail recursive implementation of factorials. `mutual_rec` is a program that
checks whether a program is even or odd in a mutually recursive way. The code for
these can be found [here](https://github.com/sampsyo/bril/pull/37).

**Percentage Change in Memory Usage Using TCE**

|            |   n = 1  |  n = 100 | n = 10000 | n = 100000 |
|:----------:|:--------:|:--------:|:---------:|:----------:|
|    loop    |   +0.1%  |   -2.7%  |   -31.1%  |   -79.5%   |
|  factorial |   +0.2%  |   -2.5%  |   -79.1%  |     X      |
| mutual_rec |   +0.2%  |   +13.8% |   -31.2%  |   -78.4%   |

**Percentage Change in Execution Time Using TCE**

|            |   n = 1  |  n = 100 | n = 10000 | n = 100000 |
|:----------:|:--------:|:--------:|:---------:|:----------:|
|    loop    |  +2.1%   |   +2.2%  |   -10%    |   -29.8%   |
|  factorial |  +1.1%   |   +5.5%  |   -1.6%   |      X     |
| mutual_rec |  +1.1%   |   -1%    |   +5.7%   |   +5.07%   |

To get the execution time and peak memory usage, I use `/usr/bin/time -l` (which prints the contents of rusage).
To make sure the measurements are meaningful, I chose a maximum `n` value so
that the tests took a few seconds. Here we can clearly see that with large values
of `n`, the programs with TCE use considerably less memory. However, it is unclear
whether there is a benefit to the execution time of the program since the values
vary quite a bit.

## Hardest Parts to Get Right
Finding the right level of abstraction for the IR was difficult. I decided to
make it closely resemble x86 because that is familiar and is what matched the
theory the most. The other difficult part was eliminating tail calls that
weren't as simple as just `return foo()`. This required other optimizations and
careful consideration to make sure that indeed the function call could actually
be optimized to just a jump.<|MERGE_RESOLUTION|>--- conflicted
+++ resolved
@@ -1,12 +1,7 @@
 +++
-<<<<<<< HEAD
 title = "Tail Call Elimination"
-extra.bio = """
-=======
-title = "Type Inference for Bril"
 [extra]
 bio = """
->>>>>>> 4d2bdbdb
   Christopher Roman is a second semester MEng student in computer science. He is interested in compilers and distributed systems. He is also the best [Melee](https://en.wikipedia.org/wiki/Super_Smash_Bros._Melee) player at Cornell. :)
 """
 [[extra.authors]]
