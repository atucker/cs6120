# Introductions.

[[classes]]
lesson = 1

[[classes]]
title = "Performance and Measurement"
leader = "Adrian"
readings = ["wrongdata", "eeg"]

[[classes]]
lesson = 2


# "Classic" optimization.

[[classes]]
lesson = 3

[[classes]]
lesson = 3

[[classes]]
lesson = 4

[[classes]]
lesson = 4

[[classes]]
lesson = 5

[[classes]]
title = "Profiling"
leader = "TK"
readings = ["ball-larus"]

[[classes]]
lesson = 6


# LLVM.

[[classes]]
lesson = 7

[[classes]]
title = "Automatic Verification"
leader = "TK"
readings = ["alive"]


# "Fancy" optimization.

[[classes]]
lesson = 8

[[classes]]
lesson = 9

[[classes]]
lesson = 10

[[classes]]
title = "Alias-Based Optimization"
<<<<<<< HEAD
leader = "Andrew Butt"
=======
leader = "Ayaka Yorihiro"
>>>>>>> 185b0144
readings = ["tbaa"]


# Memory management.

[[classes]]
lesson = 11

[[classes]]
title = "GC & Reference Counting"
leader = "Michael Maitland"
readings = ["ugc"]

[[classes]]
title = "Modern GC"
leader = "Shubham Chaudhary"
readings = ["consgc"]


# Dynamic languages.

[[classes]]
lesson = 12

[[classes]]
title = "Dynamic Languages"
leader = "TK"
readings = ["self"]

[[classes]]
title = "Tracing"
leader = "TK"
readings = ["tracemonkey"]


# Synthesis.

[[classes]]
lesson = 13

[[classes]]
title = "Superoptimization"
leader = "Victor Giannakouris"
readings = ["super"]

[[classes]]
title = "Synthesis-Aided Compilers"
leader = "TK"
readings = ["chlorophyll"]


# Parallelism.

[[classes]]
lesson = 14

[[classes]]
title = "Safe Parallelism"
leader = "TK"
readings = ["dpj"]


# Potpourri.

[[classes]]
title = "Interactive Verification"
leader = "TK"
readings = ["compcert"]<|MERGE_RESOLUTION|>--- conflicted
+++ resolved
@@ -62,11 +62,7 @@
 
 [[classes]]
 title = "Alias-Based Optimization"
-<<<<<<< HEAD
-leader = "Andrew Butt"
-=======
-leader = "Ayaka Yorihiro"
->>>>>>> 185b0144
+leader = "Ayaka Yorihiro and Andrew Butt"
 readings = ["tbaa"]
 
 
