--- conflicted
+++ resolved
@@ -11,12 +11,12 @@
 save:
 	turnt --save $(TESTS)
 
-<<<<<<< HEAD
+.PHONY: ts
 ts:
 	cd bril-ts ; \
 	yarn ; \
 	yarn build ; \
-=======
+
 .PHONY: book
 book:
 	rm -rf book
@@ -28,4 +28,3 @@
 DEST := courses:coursewww/capra.cs.cornell.edu/htdocs/bril
 deploy: book
 	rsync $(RSYNCARGS) ./book/ $(DEST)
->>>>>>> 52d1f077
